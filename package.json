{
  "name": "dwv",
  "version": "0.24.0-beta",
  "description": "DICOM Web Viewer.",
  "keywords": [
    "DICOM",
    "medical",
    "imaging"
  ],
  "license": "GPL-3.0",
  "author": "ivmartel <ivmartel@gmail.com>",
  "homepage": "https://ivmartel.github.io/dwv/",
  "repository": {
    "type": "git",
    "url": "git://github.com/ivmartel/dwv.git"
  },
  "main": "dist/dwv.min.js",
  "dependencies": {
<<<<<<< HEAD
    "i18next": "~10.6.0",
    "i18next-browser-languagedetector": "~2.2.0",
=======
    "i18next": "~11.0.0",
    "i18next-browser-languagedetector": "~2.1.0",
>>>>>>> 9b7e4e0d
    "i18next-xhr-backend": "~1.5.1",
    "jszip": "~3.1.3",
    "konva": "~2.0.0",
    "magic-wand-js": "~1.0.0"
  },
  "devDependencies": {
    "grunt": "~1.0.1",
    "grunt-cli": "~1.2",
    "grunt-contrib-concat": "~1.0",
    "grunt-contrib-jshint": "~1.1.0",
    "grunt-contrib-uglify": "~3.3.0",
    "grunt-coveralls": "~2.0.0",
    "grunt-jsdoc": "~2.2.0",
    "grunt-qunit-istanbul": "~1.0.0",
    "http-server": "^0.11.1",
    "ink-docstrap": "~1.3",
    "qunit": "~2.6.0"
  },
  "scripts": {
    "start": "http-server",
    "test": "grunt test --verbose",
    "build": "grunt build --verbose",
    "doc": "grunt doc --verbose"
  }
}<|MERGE_RESOLUTION|>--- conflicted
+++ resolved
@@ -16,13 +16,8 @@
   },
   "main": "dist/dwv.min.js",
   "dependencies": {
-<<<<<<< HEAD
-    "i18next": "~10.6.0",
+    "i18next": "~11.0.0",
     "i18next-browser-languagedetector": "~2.2.0",
-=======
-    "i18next": "~11.0.0",
-    "i18next-browser-languagedetector": "~2.1.0",
->>>>>>> 9b7e4e0d
     "i18next-xhr-backend": "~1.5.1",
     "jszip": "~3.1.3",
     "konva": "~2.0.0",
