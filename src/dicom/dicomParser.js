--- conflicted
+++ resolved
@@ -34,12 +34,14 @@
 /**
  * Is the tag group a private tag group ?
  * see: http://dicom.nema.org/medical/dicom/2015a/output/html/part05.html#sect_7.8
- * @param {String} group The group string as '0x####'
- * @returns True if the tag group is private, ie if its group is an odd number.
+ *
+ * @param {string} group The group string as '0x####'
+ * @returns {boolean} True if the tag group is private,
+ *   ie if its group is an odd number.
  */
 dwv.dicom.isPrivateGroup = function (group) {
-    var groupNumber = parseInt(group.substr(2,6), 10);
-    return (groupNumber % 2) === 1;
+  var groupNumber = parseInt(group.substr(2, 6), 10);
+  return (groupNumber % 2) === 1;
 };
 
 /**
@@ -1052,182 +1054,6 @@
  * @returns {object} An object containing the element
  *   'tag', 'vl', 'vr', 'data' and 'endOffset'.
  */
-<<<<<<< HEAD
-dwv.dicom.DicomParser.prototype.readDataElement = function (reader, offset, implicit)
-{
-    // Tag: group, element
-    var tag = this.readTag(reader, offset);
-    offset = tag.endOffset;
-
-    // Value Representation (VR)
-    var vr = null;
-    var is32bitVLVR = false;
-    if (dwv.dicom.isTagWithVR(tag.group, tag.element)) {
-        // implicit VR
-        if (implicit) {
-            vr = "UN";
-            var dict = dwv.dicom.dictionary;
-            if ( typeof dict[tag.group] !== "undefined" &&
-                    typeof dict[tag.group][tag.element] !== "undefined" ) {
-                vr = dwv.dicom.dictionary[tag.group][tag.element][0];
-            }
-            is32bitVLVR = true;
-        }
-        else {
-            vr = reader.readString( offset, 2 );
-            offset += 2 * Uint8Array.BYTES_PER_ELEMENT;
-            is32bitVLVR = dwv.dicom.is32bitVLVR(vr);
-            // reserved 2 bytes
-            if ( is32bitVLVR ) {
-                offset += 2 * Uint8Array.BYTES_PER_ELEMENT;
-            }
-        }
-    }
-    else {
-        vr = "UN";
-        is32bitVLVR = true;
-    }
-
-    // Value Length (VL)
-    var vl = 0;
-    if ( is32bitVLVR ) {
-        vl = reader.readUint32( offset );
-        offset += Uint32Array.BYTES_PER_ELEMENT;
-    }
-    else {
-        vl = reader.readUint16( offset );
-        offset += Uint16Array.BYTES_PER_ELEMENT;
-    }
-
-    // check the value of VL
-    var vlString = vl;
-    if( vl === 0xffffffff ) {
-        vlString = "u/l";
-        vl = 0;
-    }
-
-    // treat private tag with unknown VR and zero VL as a sequence
-    if (dwv.dicom.isPrivateGroup(tag.group) && vr === 'UN' && vl === 0) {
-        console.warn('Treating private tag with VR=UN and VL=0 as sequence.');
-        vr = 'SQ';
-    }
-
-    var startOffset = offset;
-
-    // data
-    var data = null;
-    var isPixelData = (tag.name === "x7FE00010");
-    // pixel data sequence (implicit)
-    if (isPixelData && vlString === "u/l")
-    {
-        var pixItemData = this.readPixelItemDataElement(reader, offset, implicit);
-        offset = pixItemData.endOffset;
-        startOffset += pixItemData.offsetTableVl;
-        data = pixItemData.data;
-    }
-    else if (isPixelData && (vr === "OB" || vr === "OW" || vr === "OF" || vr === "ox")) {
-        // BitsAllocated
-        var bitsAllocated = 16;
-        if ( typeof this.dicomElements.x00280100 !== 'undefined' ) {
-            bitsAllocated = this.dicomElements.x00280100.value[0];
-        } else {
-            console.warn("Reading DICOM pixel data with default bitsAllocated.");
-        }
-        if (bitsAllocated === 8 && vr === "OW") {
-            console.warn("Reading DICOM pixel data with vr=OW and bitsAllocated=8 (should be 16).");
-        }
-        if (bitsAllocated === 16 && vr === "OB") {
-            console.warn("Reading DICOM pixel data with vr=OB and bitsAllocated=16 (should be 8).");
-        }
-        // PixelRepresentation 0->unsigned, 1->signed
-        var pixelRepresentation = 0;
-        if ( typeof this.dicomElements.x00280103 !== 'undefined' ) {
-            pixelRepresentation = this.dicomElements.x00280103.value[0];
-        } else {
-            console.warn("Reading DICOM pixel data with default pixelRepresentation.");
-        }
-        // read
-        if ( bitsAllocated === 8 ) {
-            if (pixelRepresentation === 0) {
-                data = reader.readUint8Array( offset, vl );
-            }
-            else {
-                data = reader.readInt8Array( offset, vl );
-            }
-        }
-        else if ( bitsAllocated === 16 ) {
-            if (pixelRepresentation === 0) {
-                data = reader.readUint16Array( offset, vl );
-            }
-            else {
-                data = reader.readInt16Array( offset, vl );
-            }
-        }
-        else if ( bitsAllocated === 32 ) {
-            if (pixelRepresentation === 0) {
-                data = reader.readUint32Array( offset, vl );
-            }
-            else {
-                data = reader.readInt32Array( offset, vl );
-            }
-        }
-        else if ( bitsAllocated === 64 ) {
-            if (pixelRepresentation === 0) {
-                data = reader.readUint64Array( offset, vl );
-            }
-            else {
-                data = reader.readInt64Array( offset, vl );
-            }
-        }
-        offset += vl;
-    }
-    // others
-    else if ( vr === "OB" )
-    {
-        data = reader.readUint8Array( offset, vl );
-        offset += vl;
-    }
-    else if ( vr === "OW" )
-    {
-        data = reader.readUint16Array( offset, vl );
-        offset += vl;
-    }
-    else if ( vr === "OF" )
-    {
-        data = reader.readUint32Array( offset, vl );
-        offset += vl;
-    }
-    else if ( vr === "OD" )
-    {
-        data = reader.readUint64Array( offset, vl );
-        offset += vl;
-    }
-    // numbers
-    else if( vr === "US")
-    {
-        data = reader.readUint16Array( offset, vl );
-        offset += vl;
-    }
-    else if( vr === "UL")
-    {
-        data = reader.readUint32Array( offset, vl );
-        offset += vl;
-    }
-    else if( vr === "SS")
-    {
-        data = reader.readInt16Array( offset, vl );
-        offset += vl;
-    }
-    else if( vr === "SL")
-    {
-        data = reader.readInt32Array( offset, vl );
-        offset += vl;
-    }
-    else if( vr === "FL")
-    {
-        data = reader.readFloat32Array( offset, vl );
-        offset += vl;
-=======
 dwv.dicom.DicomParser.prototype.readDataElement = function (
   reader, offset, implicit) {
   // Tag: group, element
@@ -1276,6 +1102,11 @@
   if (vl === 0xffffffff) {
     vlString = 'u/l';
     vl = 0;
+  }
+
+  // treat private tag with unknown VR and zero VL as a sequence (see #799)
+  if (dwv.dicom.isPrivateGroup(tag.group) && vr === 'UN' && vl === 0) {
+    vr = 'SQ';
   }
 
   var startOffset = offset;
@@ -1318,7 +1149,6 @@
       console.warn(
         'Reading DICOM pixel data with default pixelRepresentation.'
       );
->>>>>>> cac819e9
     }
     // read
     if (bitsAllocated === 8) {
