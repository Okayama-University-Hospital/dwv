--- conflicted
+++ resolved
@@ -31,11 +31,7 @@
  * @returns {string} The version of the library.
  */
 export function getDwvVersion() {
-<<<<<<< HEAD
   return '0.33.0-beta.6';
-=======
-  return '0.32.2-beta.1';
->>>>>>> 0942ab58
 }
 
 /**
@@ -443,17 +439,9 @@
     }
   }
   // set transfer syntax data element
-<<<<<<< HEAD
-  const dataElement = {
-    tag: new Tag('0002', '0010'),
-    vr: 'UI'
-  };
-  dataElement.value = [syntax];
-=======
   const dataElement = new DataElement('UI');
   dataElement.tag = new Tag('0002', '0010');
-  dataElement.value = [syntax + ' ']; // even length
->>>>>>> 0942ab58
+  dataElement.value = [syntax];
   dataElement.vl = dataElement.value[0].length;
   dataElement.startOffset = firstDataElement.startOffset;
   dataElement.endOffset = dataElement.startOffset + dataElement.vl;
